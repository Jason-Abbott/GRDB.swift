--- conflicted
+++ resolved
@@ -10,13 +10,8 @@
 ///     dict.map { $0.key } // ["foo", "bar"], in this order.
 @usableFromInline
 struct OrderedDictionary<Key: Hashable, Value> {
-<<<<<<< HEAD
-    @usableFromInline var keys: [Key]
-    @usableFromInline var dictionary: [Key: Value]
-=======
-    private(set) var keys: [Key]
-    private(set) var dictionary: [Key: Value]
->>>>>>> 973e82b1
+    @usableFromInline private(set) var keys: [Key]
+    @usableFromInline private(set) var dictionary: [Key: Value]
     
     var values: [Value] {
         return keys.map { dictionary[$0]! }
@@ -26,16 +21,6 @@
     init() {
         keys = []
         dictionary = [:]
-<<<<<<< HEAD
-=======
-    }
-    
-    /// Creates an empty ordered dictionary.
-    init(minimumCapacity: Int) {
-        keys = []
-        keys.reserveCapacity(minimumCapacity)
-        dictionary = Dictionary(minimumCapacity: minimumCapacity)
->>>>>>> 973e82b1
     }
     
     /// Creates an empty ordered dictionary.
@@ -76,10 +61,7 @@
     /// original value. If the given key is not present in the dictionary, this
     /// method appends the key-value pair and returns nil.
     @discardableResult
-<<<<<<< HEAD
     @inlinable
-=======
->>>>>>> 973e82b1
     mutating func updateValue(_ value: Value, forKey key: Key) -> Value? {
         if let oldValue = dictionary.updateValue(value, forKey: key) {
             return oldValue
@@ -124,11 +106,7 @@
         return i + 1
     }
     
-<<<<<<< HEAD
     @usableFromInline  subscript(position: Int) -> (key: Key, value: Value) {
-=======
-     subscript(position: Int) -> (key: Key, value: Value) {
->>>>>>> 973e82b1
         let key = keys[position]
         return (key: key, value: dictionary[key]!)
     }
