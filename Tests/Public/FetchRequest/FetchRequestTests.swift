import XCTest
#if USING_SQLCIPHER
    import GRDBCipher
#elseif USING_CUSTOMSQLITE
    import GRDBCustomSQLite
#else
    import GRDB
#endif

private struct CustomFetchRequest : FetchRequest {
<<<<<<< HEAD
    func selectStatement(_ db: Database) throws -> SelectStatement {
        return try db.makeSelectStatement("SELECT 1 AS 'produced'")
    }
    
    func adapter(_ statement: SelectStatement) throws -> RowAdapter? {
        return ColumnMapping(["consumed": "produced"])
=======
    func prepare(db: Database) throws -> (SelectStatement, RowAdapter?) {
        return try (db.selectStatement("SELECT 1 AS 'produced'"), ColumnMapping(["consumed": "produced"]))
>>>>>>> 83c74cf9
    }
}

private struct CustomRecord: RowConvertible {
    let consumed: Int
    init(row: Row) {
        consumed = row.value(named: "consumed")
    }
}

private struct CustomStruct: DatabaseValueConvertible {
    // CustomStruct that *only* conforms to DatabaseValueConvertible, *NOT* StatementColumnConvertible
    private let number: Int64
    
    /// Returns a value that can be stored in the database.
    var databaseValue: DatabaseValue {
        return number.databaseValue
    }
    
    /// Returns a String initialized from *databaseValue*, if possible.
    static func fromDatabaseValue(_ databaseValue: DatabaseValue) -> CustomStruct? {
        guard let number = Int64.fromDatabaseValue(databaseValue) else {
            return nil
        }
        return CustomStruct(number: number)
    }
}
extension CustomStruct: Equatable { }
private func ==(lhs: CustomStruct, rhs: CustomStruct) -> Bool {
    return lhs.number == rhs.number
}

class FetchRequestTests: GRDBTestCase {
    
    func testDatabaseValueConvertibleFetch() {
        assertNoError {
            let dbQueue = try makeDatabaseQueue()
            dbQueue.inDatabase { db in
                var fetchedValue: CustomStruct? = nil
                for i in CustomStruct.fetch(db, CustomFetchRequest()) {
                    fetchedValue = i
                }
                XCTAssertEqual(fetchedValue!, CustomStruct(number: 1))
            }
        }
    }
    
    func testDatabaseValueConvertibleFetchAll() {
        assertNoError {
            let dbQueue = try makeDatabaseQueue()
            dbQueue.inDatabase { db in
                let fetchedValues = CustomStruct.fetchAll(db, CustomFetchRequest())
                XCTAssertEqual(fetchedValues, [CustomStruct(number: 1)])
            }
        }
    }
    
    func testDatabaseValueConvertibleFetchOne() {
        assertNoError {
            let dbQueue = try makeDatabaseQueue()
            dbQueue.inDatabase { db in
                let fetchedValue = CustomStruct.fetchOne(db, CustomFetchRequest())!
                XCTAssertEqual(fetchedValue, CustomStruct(number: 1))
            }
        }
    }
    
    func testDatabaseValueConvertibleOptionalFetch() {
        assertNoError {
            let dbQueue = try makeDatabaseQueue()
            dbQueue.inDatabase { db in
                var fetchedValue: CustomStruct? = nil
                for i in Optional<CustomStruct>.fetch(db, CustomFetchRequest()) {
                    fetchedValue = i
                }
                XCTAssertEqual(fetchedValue!, CustomStruct(number: 1))
            }
        }
    }
    
    func testDatabaseValueConvertibleOptionalFetchAll() {
        assertNoError {
            let dbQueue = try makeDatabaseQueue()
            dbQueue.inDatabase { db in
                let fetchedValues = Optional<CustomStruct>.fetchAll(db, CustomFetchRequest())
                let expectedValue: CustomStruct? = CustomStruct(number: 1)
                XCTAssertEqual(fetchedValues.count, 1)
                XCTAssertEqual(fetchedValues[0], expectedValue)
            }
        }
    }
    
    func testDatabaseValueConvertibleFetchWhereStatementColumnConvertible() {
        assertNoError {
            let dbQueue = try makeDatabaseQueue()
            dbQueue.inDatabase { db in
                var fetchedInt: Int? = nil
                for i in Int.fetch(db, CustomFetchRequest()) {
                    fetchedInt = i
                }
                XCTAssertEqual(fetchedInt!, 1)
            }
        }
    }
    
    func testDatabaseValueConvertibleFetchAllWhereStatementColumnConvertible() {
        assertNoError {
            let dbQueue = try makeDatabaseQueue()
            dbQueue.inDatabase { db in
                let fetchedInts = Int.fetchAll(db, CustomFetchRequest())
                XCTAssertEqual(fetchedInts, [1])
            }
        }
    }
    
    func testDatabaseValueConvertibleFetchOneWhereStatementColumnConvertible() {
        assertNoError {
            let dbQueue = try makeDatabaseQueue()
            dbQueue.inDatabase { db in
                let fetchedInt = Int.fetchOne(db, CustomFetchRequest())!
                XCTAssertEqual(fetchedInt, 1)
            }
        }
    }

    func testRowFetch() {
        assertNoError {
            let dbQueue = try makeDatabaseQueue()
            dbQueue.inDatabase { db in
                var fetched = false
                for row in Row.fetch(db, CustomFetchRequest()) {
                    fetched = true
                    XCTAssertEqual(Array(row.columnNames), ["consumed"])
                    XCTAssertEqual(Array(row.databaseValues), [1.databaseValue])
                }
                XCTAssertTrue(fetched)
            }
        }
    }

    func testRowFetchAll() {
        assertNoError {
            let dbQueue = try makeDatabaseQueue()
            dbQueue.inDatabase { db in
                let rows = Row.fetchAll(db, CustomFetchRequest())
                XCTAssertEqual(rows.count, 1)
                XCTAssertEqual(Array(rows[0].columnNames), ["consumed"])
                XCTAssertEqual(Array(rows[0].databaseValues), [1.databaseValue])
            }
        }
    }
    
    func testRowFetchOne() {
        assertNoError {
            let dbQueue = try makeDatabaseQueue()
            dbQueue.inDatabase { db in
                let row = Row.fetchOne(db, CustomFetchRequest())!
                XCTAssertEqual(Array(row.columnNames), ["consumed"])
                XCTAssertEqual(Array(row.databaseValues), [1.databaseValue])
            }
        }
    }
    
    func testRowConvertibleFetch() {
        assertNoError {
            let dbQueue = try makeDatabaseQueue()
            dbQueue.inDatabase { db in
                var fetched = false
                for record in CustomRecord.fetch(db, CustomFetchRequest()) {
                    fetched = true
                    XCTAssertEqual(record.consumed, 1)
                }
                XCTAssertTrue(fetched)
            }
        }
    }
    
    func testRowConvertibleFetchAll() {
        assertNoError {
            let dbQueue = try makeDatabaseQueue()
            dbQueue.inDatabase { db in
                let records = CustomRecord.fetchAll(db, CustomFetchRequest())
                XCTAssertEqual(records.count, 1)
                XCTAssertEqual(records[0].consumed, 1)
            }
        }
    }
    
    func testRowConvertibleFetchOne() {
        assertNoError {
            let dbQueue = try makeDatabaseQueue()
            dbQueue.inDatabase { db in
                let record = CustomRecord.fetchOne(db, CustomFetchRequest())!
                XCTAssertEqual(record.consumed, 1)
            }
        }
    }
    
}<|MERGE_RESOLUTION|>--- conflicted
+++ resolved
@@ -8,17 +8,8 @@
 #endif
 
 private struct CustomFetchRequest : FetchRequest {
-<<<<<<< HEAD
-    func selectStatement(_ db: Database) throws -> SelectStatement {
-        return try db.makeSelectStatement("SELECT 1 AS 'produced'")
-    }
-    
-    func adapter(_ statement: SelectStatement) throws -> RowAdapter? {
-        return ColumnMapping(["consumed": "produced"])
-=======
-    func prepare(db: Database) throws -> (SelectStatement, RowAdapter?) {
-        return try (db.selectStatement("SELECT 1 AS 'produced'"), ColumnMapping(["consumed": "produced"]))
->>>>>>> 83c74cf9
+    func prepare(_ db: Database) throws -> (SelectStatement, RowAdapter?) {
+        return try (db.makeSelectStatement("SELECT 1 AS 'produced'"), ColumnMapping(["consumed": "produced"]))
     }
 }
 
